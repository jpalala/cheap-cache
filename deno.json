{
  "name": "@jpalala/cheap-cache",
  "version": "1.0.0",
  "exports": {
    ".": "./cheap_cache_server.ts"
  },
  "imports": {
<<<<<<< HEAD
        "jsr:@std/cache/lru-cache": "jsr:@std/cache@^1.0.0/lru-cache"
=======
     "@std/cache": "jsr:@std/cache@^0.2.0"  
>>>>>>> 061dc533
  },
  "lock": false

}
<|MERGE_RESOLUTION|>--- conflicted
+++ resolved
@@ -1,16 +1,12 @@
-{
-  "name": "@jpalala/cheap-cache",
-  "version": "1.0.0",
-  "exports": {
-    ".": "./cheap_cache_server.ts"
-  },
-  "imports": {
-<<<<<<< HEAD
-        "jsr:@std/cache/lru-cache": "jsr:@std/cache@^1.0.0/lru-cache"
-=======
-     "@std/cache": "jsr:@std/cache@^0.2.0"  
->>>>>>> 061dc533
-  },
-  "lock": false
-
-}
+{
+  "name": "@jpalala/cheap-cache",
+  "version": "1.0.0",
+  "exports": {
+    ".": "./cheap_cache_server.ts"
+  },
+  "imports": {
+     "@std/cache": "jsr:@std/cache@^0.2.0"  
+  },
+  "lock": false
+
+}